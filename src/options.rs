use once_cell::sync::Lazy;
use std::cmp::max;
<<<<<<< HEAD
use std::sync::atomic::{AtomicU32, AtomicU64, AtomicUsize, Ordering};
=======
use std::sync::atomic::{AtomicU64, AtomicUsize, Ordering};
use std::sync::RwLock;
>>>>>>> a2a092ff

static NUM_THREADS: AtomicUsize = AtomicUsize::new(1);
static HASH_SIZE_MB: AtomicUsize = AtomicUsize::new(16);

static CPUCT: Lazy<RwLock<f32>> = Lazy::new(|| RwLock::new(2.15));
static CPUCT_BASE: AtomicU64 = AtomicU64::new(18368);
static CPUCT_FACTOR: Lazy<RwLock<f32>> = Lazy::new(|| RwLock::new(2.82));

static MATE_SCORE: Lazy<RwLock<f32>> = Lazy::new(|| RwLock::new(1.1));

static POLICY_UPDATE_FREQUENCY: AtomicU32 = AtomicU32::new(100);

pub fn set_num_threads(threads: usize) {
    NUM_THREADS.store(threads, Ordering::Relaxed);
}

pub fn get_num_threads() -> usize {
    max(1, NUM_THREADS.load(Ordering::Relaxed))
}

pub fn set_hash_size_mb(hs: usize) {
    HASH_SIZE_MB.store(hs, Ordering::Relaxed);
}

pub fn get_hash_size_mb() -> usize {
    max(1, HASH_SIZE_MB.load(Ordering::Relaxed))
}

pub fn set_cpuct(c: f32) {
    let mut cp = CPUCT.write().unwrap();
    *cp = c
}

pub fn get_cpuct() -> f32 {
    let cp = CPUCT.read().unwrap();
    *cp
}

pub fn set_cpuct_base(c: u64) {
    CPUCT_BASE.store(c, Ordering::Relaxed);
}

pub fn get_cpuct_base() -> u64 {
    CPUCT_BASE.load(Ordering::Relaxed)
}

pub fn set_cpuct_factor(c: f32) {
    let mut cf = CPUCT_FACTOR.write().unwrap();
    *cf = c;
}

pub fn get_cpuct_factor() -> f32 {
    let cf = CPUCT_FACTOR.read().unwrap();
    *cf
}

pub fn set_mate_score(m: f32) {
    let mut ms = MATE_SCORE.write().unwrap();
    *ms = m;
}

<<<<<<< HEAD
pub fn get_cpuct_factor() -> u64 {
    CPUCT_FACTOR.load(Ordering::Relaxed)
}

pub fn set_policy_update_frequency(u: u32) {
    POLICY_UPDATE_FREQUENCY.store(u, Ordering::Relaxed);
}

pub fn get_policy_update_frequency() -> u32 {
    POLICY_UPDATE_FREQUENCY.load(Ordering::Relaxed)
=======
pub fn get_mate_score() -> f32 {
    let ms = MATE_SCORE.read().unwrap();
    *ms
>>>>>>> a2a092ff
}<|MERGE_RESOLUTION|>--- conflicted
+++ resolved
@@ -1,11 +1,7 @@
 use once_cell::sync::Lazy;
 use std::cmp::max;
-<<<<<<< HEAD
 use std::sync::atomic::{AtomicU32, AtomicU64, AtomicUsize, Ordering};
-=======
-use std::sync::atomic::{AtomicU64, AtomicUsize, Ordering};
 use std::sync::RwLock;
->>>>>>> a2a092ff
 
 static NUM_THREADS: AtomicUsize = AtomicUsize::new(1);
 static HASH_SIZE_MB: AtomicUsize = AtomicUsize::new(16);
@@ -67,9 +63,9 @@
     *ms = m;
 }
 
-<<<<<<< HEAD
-pub fn get_cpuct_factor() -> u64 {
-    CPUCT_FACTOR.load(Ordering::Relaxed)
+pub fn get_mate_score() -> f32 {
+    let ms = MATE_SCORE.read().unwrap();
+    *ms
 }
 
 pub fn set_policy_update_frequency(u: u32) {
@@ -78,9 +74,4 @@
 
 pub fn get_policy_update_frequency() -> u32 {
     POLICY_UPDATE_FREQUENCY.load(Ordering::Relaxed)
-=======
-pub fn get_mate_score() -> f32 {
-    let ms = MATE_SCORE.read().unwrap();
-    *ms
->>>>>>> a2a092ff
 }